import unittest
import pandas as pd


from table_types import Datatable, TableAnnotation


def match_col_count_for_empty_tables(
    datatable: Datatable, annotation: TableAnnotation
) -> Datatable:
    """
    For tables with all cells empty ("") corrects the number of columns to match the annotation.
    """
    # Check if everything is empty ("")
    text_df = datatable.get_text_df()
    for col in text_df:
        if all(text_df[col] == ""):
            continue
        else:
            return datatable

    # Check if the number of columns is correct
    if len(datatable.data.columns) == annotation.number_of_columns:
        return datatable

    # If the number of columns is not correct, create a new DataFrame with the correct number of columns
    new_df = pd.DataFrame(columns=annotation.col_headers)

    # Add a row of "" so that the table doesn't get detected as a header later on
    new_df.loc[0] = [""] * annotation.number_of_columns

    datatable.data = new_df

    return datatable


def compute_col_name_score(col: pd.Series) -> float:
    """
    Compute how likely the column stores names.
    """
    # Approximate how likely the given column is storing names. The format is unknown,
    # but we should be able to give an approximation based on features like median length

    col = col.copy()

<<<<<<< HEAD
    # Change cells with "---" to NaN
    col = col.replace("---", pd.NA)
=======
    # Change cells with "" to NaN
    col = col.replace("", pd.NA)
>>>>>>> 3849fc6c
    # Drop every NaN, None and whitespace-only value
    col = col.dropna()
    col = col[col.str.strip() != ""]
    col = col[col.str.len() > 0]

    # Compute the median length of words in the column
    if len(col) == 0:
        return 0.0
    median_length = col.str.len().median()

    return median_length


def get_name_column(df: pd.DataFrame) -> tuple[int | str, float]:
    """
    Get the name column from the DataFrame.
    """
    # Compute the score for each column
    scores = df.apply(compute_col_name_score)

    # Get the column with the highest score
    name_col = scores.idxmax()
    return name_col, scores[name_col]


def remove_empty_columns_using_name_as_anchor(
    datatable: Datatable, annotation: TableAnnotation, verbose: bool = False
) -> Datatable:
    """
    Removes extra empty columns from the sides of the DataFrame using the name column as anchor.
    Only removes columns where all values are "" and only from the sides, never from between
    non-empty columns to preserve the annotation header order.
    """
    # Get the number of columns in the DataFrame
    num_cols = len(datatable.data.columns)
    num_cols_expected = annotation.number_of_columns

    if not num_cols > num_cols_expected:
        # This fix method is not needed
        if verbose:
            print(
                f"remove_empty_columns_using_name_as_anchor skipped: {num_cols} <= {num_cols_expected}"
            )
        return datatable

<<<<<<< HEAD
    # Identify completely empty columns (all values are "---")
    # Should be a list of bools, True if the column is empty
    empty_cols = df.apply(lambda x: all(x == "---"), axis=0).to_list()

    # Get approximated name column id
    name_col, name_certainty_score = get_name_column(df)
    name_col = int(df.columns.get_loc(name_col))  # type: ignore
=======
    # Identify completely empty columns (all values are "")
    # Should be a list of bools, True if the column is empty
    empty_cols = datatable.data.apply(lambda x: all(x == ""), axis=0).to_list()

    # Get approximated name column id
    name_col, name_certainty_score = get_name_column(datatable.get_text_df())
    name_col = int(datatable.data.columns.get_loc(name_col))  # type: ignore
>>>>>>> 3849fc6c

    # Skip if the name column score is too low
    if name_certainty_score < 2.0:
        # Too short/uncertain to anchor to name column
        if verbose:
            print(
                f"remove_empty_columns_using_name_as_anchor skipped: name column score too low: {name_certainty_score}"
            )
        return datatable

    # Get expected name column position
    try:
        name_col_expected = annotation.classified_col_headers.index("name")
    except ValueError:
        # name not found in annotation, this fix is not possible
        if verbose:
            print(
                f"remove_empty_columns_using_name_as_anchor skipped: name column not found in annotation"
            )
        return datatable

    # Calculate how many columns should be removed from the left
    rem_left = max(0, name_col - name_col_expected)
    # Calculate how many columns should be removed from the right
    rem_right = max(0, num_cols - num_cols_expected - rem_left)

    if verbose:
        print(
            f"remove_empty_columns_using_name_as_anchor: cols:{num_cols} expected:{num_cols_expected} (removing {rem_left} left, removing {rem_right} right)"
        )

    # Remove the empty columns from the left and right sides of the DataFrame
    cols_to_remove = []
    for i in range(rem_left):
        if empty_cols[i]:
            cols_to_remove.append(i)
        else:
            break
    for i in range(num_cols - rem_right, num_cols):
        if empty_cols[i]:
            cols_to_remove.append(i)
        else:
            break

    # Remove the empty columns from the DataFrame
<<<<<<< HEAD
    df = df.drop(df.columns[cols_to_remove], axis=1)

    return df
=======
    datatable.data = datatable.data.drop(datatable.data.columns[cols_to_remove], axis=1)

    return datatable
>>>>>>> 3849fc6c


def add_columns_using_name_as_anchor(
    datatable: Datatable, annotation: TableAnnotation
) -> Datatable:
    """
    Add columns to the DataFrame's sides using the name column as anchor.
    """

    # Get the number of columns in the DataFrame
    num_cols = len(datatable.data.columns)
    num_cols_expected = annotation.number_of_columns

    if not num_cols < num_cols_expected:
        # This fix method is not needed
        return datatable

    # Get approximated name column id
<<<<<<< HEAD
    name_col, _name_certainty_score = get_name_column(df)
    name_col = int(df.columns.get_loc(name_col))  # type: ignore
=======
    name_col, _name_certainty_score = get_name_column(datatable.get_text_df())
    name_col = int(datatable.data.columns.get_loc(name_col))  # type: ignore
>>>>>>> 3849fc6c

    # TODO currently it's just the median length of non-empty strings in the column, transform to a 0-1 range
    if _name_certainty_score < 2.0:
        # Too short/uncertain to anchor to name column
        return datatable

    # Get expected name column position
    name_col_expected: int
    try:
        name_col_expected = annotation.classified_col_headers.index("name")
    except ValueError:
        # name not found in annotation, this fix is not possible
        return datatable

    cols_to_insert_left = []
    cols_to_insert_right = []
    col_names = []

    orig_name_col = name_col
    orig_num_cols = num_cols

    if name_col > name_col_expected:
        return datatable

    i = 0
    while name_col < name_col_expected:
        # Add a new column to the left
        i += 1
        cols_to_insert_left.insert(
            0, pd.Series([""] * len(datatable.data), name=f"fill column {i}")
        )
        col_names.insert(0, f"fill column {i}")
        name_col += 1

    # Update num_cols after inserting to the left
    num_cols = len(datatable.data.columns) + len(cols_to_insert_left)
    assert name_col == name_col_expected

    for i in range(0, max(num_cols_expected - num_cols, 0)):
        # Add a new column to the right
        i += 1
        cols_to_insert_right.append(
            pd.Series([""] * len(datatable.data), name=f"fill column {i}")
        )
        col_names.append(f"fill column {i}")

    datatable.data = pd.concat(
        [*cols_to_insert_left, datatable.data, *cols_to_insert_right], axis=1
    )

    if len(datatable.data.columns) != num_cols_expected:
        # We can assume df that reaches here should always have the correct number of columns
        # Df's where this isn't true should be caught by earlier returns
        raise ValueError(
            f"Number of columns after adding: {len(datatable.data.columns)} != expected: {num_cols_expected}\n\tAdded left: {len(cols_to_insert_left)}, added right: {len(cols_to_insert_right)}\n\tName column: {orig_name_col}, expected: {name_col_expected}\n\tOrig num cols: {orig_num_cols}, expected: {num_cols_expected}",
        )

    return datatable


<<<<<<< HEAD
=======
class TestEmptyTableColMatch(unittest.TestCase):
    def test_too_big(self):
        # Test case 1: Basic case with empty columns
        df = pd.DataFrame(
            {
                1: ["", "", ""],
                2: ["", "", ""],
                3: ["", "", ""],
            }
        )
        annotation = TableAnnotation(
            print_type="Print 3",
            direction="in",
            col_headers=["name", "age"],
            page="opening",
        )
        result = match_col_count_for_empty_tables(df, annotation)
        expected = pd.DataFrame(columns=["name", "age"])
        expected.loc[0] = ["", ""]
        pd.testing.assert_frame_equal(result, expected)

    def test_fill(self):
        df = pd.DataFrame(
            {
                1: [""],
                2: [""],
            }
        )
        annotation = TableAnnotation(
            print_type="Test 3",
            direction="in",
            col_headers=["name", "age", "destination"],
            page="opening",
        )
        result = match_col_count_for_empty_tables(df, annotation)
        expected = pd.DataFrame(columns=["name", "age", "destination"])
        expected.loc[0] = ["", "", ""]
        pd.testing.assert_frame_equal(result, expected)


>>>>>>> 3849fc6c
class TestRemoveEmptyColumns(unittest.TestCase):

    def test_rem_from_left(self):
        # Test case 1: Basic case with empty columns on both sides
        df = pd.DataFrame(
            {
                1: ["", "", ""],
                2: [
                    "John Do fjdsfjadsfse",
                    "Janefdsfads Smith",
                    "Joefdsfjlkadsf Duncan",
                ],
                3: ["", "", ""],
            }
        )
        annotation = TableAnnotation(
            print_type="Print 3",
            direction="in",
            col_headers=["name", "age"],
            page="opening",
        )
        result = remove_empty_columns_using_name_as_anchor(df, annotation, verbose=True)
        expected = pd.DataFrame(
            {
                2: [
                    "John Do fjdsfjadsfse",
                    "Janefdsfads Smith",
                    "Joefdsfjlkadsf Duncan",
                ],
                3: ["", "", ""],
            }
        )
        pd.testing.assert_frame_equal(result, expected)

    def test_rem_from_right(self):
        # Test removing empty columns from the right side
        df = pd.DataFrame(
            {
                1: [
                    "John Do fjdsfjadsfse",
                    "Janefdsfads Smith",
                    "Joefdsfjlkadsf Duncan",
                ],
                2: ["30", "25", "40"],
                3: ["", "", ""],
                4: ["", "", ""],
            }
        )
        annotation = TableAnnotation(
            print_type="Print 3",
            direction="in",
            col_headers=["name", "age"],
            page="opening",
        )
        result = remove_empty_columns_using_name_as_anchor(df, annotation, verbose=True)
        expected = pd.DataFrame(
            {
                1: [
                    "John Do fjdsfjadsfse",
                    "Janefdsfads Smith",
                    "Joefdsfjlkadsf Duncan",
                ],
                2: ["30", "25", "40"],
            }
        )
        pd.testing.assert_frame_equal(result, expected)

    def test_rem_from_both_sides(self):
        # Test removing empty columns from both sides
        df = pd.DataFrame(
            {
                1: ["", "", ""],
                2: ["", "", ""],
                3: [
                    "John Do fjdsfjadsfse",
                    "Janefdsfads Smith",
                    "Joefdsfjlkadsf Duncan",
                ],
                4: ["30", "25", "40"],
                5: ["", "", ""],
            }
        )
        annotation = TableAnnotation(
            print_type="Print 3",
            direction="in",
            col_headers=["name", "age"],
            page="opening",
        )
        result = remove_empty_columns_using_name_as_anchor(df, annotation, verbose=True)
        expected = pd.DataFrame(
            {
<<<<<<< HEAD
                2: [
=======
                3: [
>>>>>>> 3849fc6c
                    "John Do fjdsfjadsfse",
                    "Janefdsfads Smith",
                    "Joefdsfjlkadsf Duncan",
                ],
<<<<<<< HEAD
                3: ["---", "---", "---"],
=======
                4: ["30", "25", "40"],
>>>>>>> 3849fc6c
            }
        )
        pd.testing.assert_frame_equal(result, expected)

<<<<<<< HEAD
    def test_rem_from_right(self):
        # Test removing empty columns from the right side
=======
    def test_no_removal_needed(self):
        # Test when no columns need to be removed (exact number of columns)
>>>>>>> 3849fc6c
        df = pd.DataFrame(
            {
                1: [
                    "John Do fjdsfjadsfse",
                    "Janefdsfads Smith",
                    "Joefdsfjlkadsf Duncan",
                ],
                2: ["30", "25", "40"],
<<<<<<< HEAD
                3: ["---", "---", "---"],
                4: ["---", "---", "---"],
            }
        )
        annotation = PrintTableAnnotation(
            print_type="Print 3",
            direction="in",
            number_of_columns=2,
            col_headers=["name", "age"],
            page="opening",
        )
        result = remove_empty_columns_using_name_as_anchor(df, annotation, verbose=True)
        expected = pd.DataFrame(
=======
            }
        )
        annotation = TableAnnotation(
            print_type="Print 3",
            direction="in",
            col_headers=["name", "age"],
            page="opening",
        )
        expected = df.copy()
        result = remove_empty_columns_using_name_as_anchor(df, annotation, verbose=True)
        pd.testing.assert_frame_equal(result, expected)

    def test_low_name_score(self):
        # Test when name column score is too low
        df = pd.DataFrame(
            {
                1: ["", "", "", ""],
                2: ["J", "J", "J", "ho"],  # Very short names, low score
                3: ["", "", "", ""],
            }
        )
        annotation = TableAnnotation(
            print_type="Print 3",
            direction="in",
            col_headers=["name", "age"],
            page="opening",
        )
        expected = df.copy()
        result = remove_empty_columns_using_name_as_anchor(df, annotation, verbose=True)
        pd.testing.assert_frame_equal(result, expected)

    def test_name_not_in_annotation(self):
        # Test when 'name' is not found in annotation
        df = pd.DataFrame(
            {
                1: ["", "", ""],
                2: [
                    "John Do fjdsfjadsfse",
                    "Janefdsfads Smith",
                    "Joefdsfjlkadsf Duncan",
                ],
                3: ["", "", ""],
            }
        )
        annotation = TableAnnotation(
            print_type="Print 3",
            direction="in",
            col_headers=["parish", "age"],  # No 'name' column
            page="opening",
        )
        expected = df.copy()
        result = remove_empty_columns_using_name_as_anchor(df, annotation, verbose=True)
        pd.testing.assert_frame_equal(result, expected)


class TestAddColumns(unittest.TestCase):
    def test_add_to_left(self):
        # Test adding columns to the left side
        df = pd.DataFrame(
>>>>>>> 3849fc6c
            {
                1: [
                    "John Do fjdsfjadsfse",
                    "Janefdsfads Smith",
                    "Joefdsfjlkadsf Duncan",
                ],
                2: ["30", "25", "40"],
            }
        )
<<<<<<< HEAD
        pd.testing.assert_frame_equal(result, expected)

    def test_rem_from_both_sides(self):
        # Test removing empty columns from both sides
        df = pd.DataFrame(
            {
                1: ["---", "---", "---"],
                2: ["---", "---", "---"],
                3: [
                    "John Do fjdsfjadsfse",
                    "Janefdsfads Smith",
                    "Joefdsfjlkadsf Duncan",
                ],
                4: ["30", "25", "40"],
                5: ["---", "---", "---"],
            }
        )
        annotation = PrintTableAnnotation(
            print_type="Print 3",
            direction="in",
            number_of_columns=2,
            col_headers=["name", "age"],
            page="opening",
        )
        result = remove_empty_columns_using_name_as_anchor(df, annotation, verbose=True)
        expected = pd.DataFrame(
            {
                3: [
                    "John Do fjdsfjadsfse",
                    "Janefdsfads Smith",
                    "Joefdsfjlkadsf Duncan",
                ],
                4: ["30", "25", "40"],
            }
        )
        pd.testing.assert_frame_equal(result, expected)

    def test_no_removal_needed(self):
        # Test when no columns need to be removed (exact number of columns)
        df = pd.DataFrame(
            {
                1: [
                    "John Do fjdsfjadsfse",
                    "Janefdsfads Smith",
                    "Joefdsfjlkadsf Duncan",
                ],
                2: ["30", "25", "40"],
            }
        )
        annotation = PrintTableAnnotation(
            print_type="Print 3",
            direction="in",
            number_of_columns=2,
            col_headers=["name", "age"],
            page="opening",
        )
        expected = df.copy()
        result = remove_empty_columns_using_name_as_anchor(df, annotation, verbose=True)
        pd.testing.assert_frame_equal(result, expected)

    def test_low_name_score(self):
        # Test when name column score is too low
        df = pd.DataFrame(
            {
                1: ["---", "---", "---", "---"],
                2: ["J", "J", "J", "ho"],  # Very short names, low score
                3: ["---", "---", "---", "---"],
            }
        )
        annotation = PrintTableAnnotation(
            print_type="Print 3",
            direction="in",
            number_of_columns=2,
            col_headers=["name", "age"],
            page="opening",
        )
        expected = df.copy()
        result = remove_empty_columns_using_name_as_anchor(df, annotation, verbose=True)
        pd.testing.assert_frame_equal(result, expected)

    def test_name_not_in_annotation(self):
        # Test when 'name' is not found in annotation
        df = pd.DataFrame(
            {
                1: ["---", "---", "---"],
                2: [
                    "John Do fjdsfjadsfse",
                    "Janefdsfads Smith",
                    "Joefdsfjlkadsf Duncan",
                ],
                3: ["---", "---", "---"],
            }
        )
        annotation = PrintTableAnnotation(
            print_type="Print 3",
            direction="in",
            number_of_columns=2,
            col_headers=["parish", "age"],  # No 'name' column
            page="opening",
        )
        expected = df.copy()
        result = remove_empty_columns_using_name_as_anchor(df, annotation, verbose=True)
        pd.testing.assert_frame_equal(result, expected)


class TestAddColumns(unittest.TestCase):
    def test_add_to_left(self):
        # Test adding columns to the left side
        df = pd.DataFrame(
            {
                1: [
                    "John Do fjdsfjadsfse",
                    "Janefdsfads Smith",
                    "Joefdsfjlkadsf Duncan",
                ],
                2: ["30", "25", "40"],
            }
        )
        annotation = PrintTableAnnotation(
            print_type="Print 3",
            direction="in",
            number_of_columns=3,
            col_headers=["parish", "name", "age"],
            page="opening",
        )
        result = add_columns_using_name_as_anchor(df, annotation)
        # Check that we now have 3 columns
        self.assertEqual(len(result.columns), 3)
        # Check that the name column is in the correct position
        self.assertEqual(result.iloc[0, 1], "John Do fjdsfjadsfse")
        # Check that the age column is in the correct position
        self.assertEqual(result.iloc[0, 2], "30")

    def test_add_to_right(self):
        # Test adding columns to the right side
        df = pd.DataFrame(
            {
                1: [
                    "John Do fjdsfjadsfse",
                    "Janefdsfads Smith",
                    "Joefdsfjlkadsf Duncan",
                ],
            }
        )
        annotation = PrintTableAnnotation(
            print_type="Print 3",
            direction="in",
            number_of_columns=2,
            col_headers=["name", "age"],
            page="opening",
        )
        result = add_columns_using_name_as_anchor(df, annotation)
        # Check that we now have 2 columns
        self.assertEqual(len(result.columns), 2)
        # Check that the name column is in the correct position
        self.assertEqual(result.iloc[0, 0], "John Do fjdsfjadsfse")
        # Check that the added column is empty
        self.assertEqual(result.iloc[0, 1], "")

    def test_no_addition_needed(self):
        # Test when no columns need to be added (exact number of columns)
        df = pd.DataFrame(
            {
                1: [
                    "John Do fjdsfjadsfse",
                    "Janefdsfads Smith",
                    "Joefdsfjlkadsf Duncan",
                ],
                2: ["30", "25", "40"],
            }
        )
        annotation = PrintTableAnnotation(
            print_type="Print 3",
            direction="in",
            number_of_columns=2,
            col_headers=["name", "age"],
            page="opening",
        )
        result = add_columns_using_name_as_anchor(df, annotation)
        # Check that no columns were added
        self.assertEqual(len(result.columns), 2)
        pd.testing.assert_frame_equal(result, df)

    def test_low_name_score(self):
        # Test when name column score is too low
        df = pd.DataFrame(
            {
                1: ["J", "J", "J", "ho"],  # Very short names, low score
            }
        )
        annotation = PrintTableAnnotation(
            print_type="Print 3",
            direction="in",
            number_of_columns=2,
            col_headers=["name", "age"],
            page="opening",
        )
        result = add_columns_using_name_as_anchor(df, annotation)
        # Should return the original DataFrame
        pd.testing.assert_frame_equal(result, df)

    def test_name_not_in_annotation(self):
        # Test when 'name' is not found in annotation
        df = pd.DataFrame(
            {
                1: [
                    "John Do fjdsfjadsfse",
                    "Janefdsfads Smith",
                    "Joefdsfjlkadsf Duncan",
                ],
            }
        )
        annotation = PrintTableAnnotation(
            print_type="Print 3",
            direction="in",
            number_of_columns=2,
            col_headers=["parish", "age"],  # No 'name' column
            page="opening",
        )
        result = add_columns_using_name_as_anchor(df, annotation)
        # Should return the original DataFrame
        pd.testing.assert_frame_equal(result, df)

    def test_name_after_expected(self):
        # Test when actual name column position is after expected position
        df = pd.DataFrame(
            {
                1: ["1", "2", "3"],
                2: [
                    "John Do fjdsfjadsfse",
                    "Janefdsfads Smith",
                    "Joefdsfjlkadsf Duncan",
                ],
            }
        )
        annotation = PrintTableAnnotation(
            print_type="Print 3",
            direction="in",
            number_of_columns=3,
            col_headers=["name", "id", "age"],
            page="opening",
        )
        result = add_columns_using_name_as_anchor(df, annotation)
        # Should return the original DataFrame since name is at position 1 but should be at 0
        pd.testing.assert_frame_equal(result, df)


if __name__ == "__main__":
    unittest.main()
    # suite = unittest.TestLoader().loadTestsFromTestCase(TestAddColumns)
    # unittest.TextTestRunner(verbosity=2).run(suite)
=======
        annotation = TableAnnotation(
            print_type="Print 3",
            direction="in",
            col_headers=["parish", "name", "age"],
            page="opening",
        )
        result = add_columns_using_name_as_anchor(df, annotation)
        # Check that we now have 3 columns
        self.assertEqual(len(result.columns), 3)
        # Check that the name column is in the correct position
        self.assertEqual(result.iloc[0, 1], "John Do fjdsfjadsfse")
        # Check that the age column is in the correct position
        self.assertEqual(result.iloc[0, 2], "30")

    def test_add_to_right(self):
        # Test adding columns to the right side
        df = pd.DataFrame(
            {
                1: [
                    "John Do fjdsfjadsfse",
                    "Janefdsfads Smith",
                    "Joefdsfjlkadsf Duncan",
                ],
            }
        )
        annotation = TableAnnotation(
            print_type="Print 3",
            direction="in",
            col_headers=["name", "age"],
            page="opening",
        )
        result = add_columns_using_name_as_anchor(df, annotation)
        # Check that we now have 2 columns
        self.assertEqual(len(result.columns), 2)
        # Check that the name column is in the correct position
        self.assertEqual(result.iloc[0, 0], "John Do fjdsfjadsfse")
        # Check that the added column is empty
        self.assertEqual(result.iloc[0, 1], "")

    def test_no_addition_needed(self):
        # Test when no columns need to be added (exact number of columns)
        df = pd.DataFrame(
            {
                1: [
                    "John Do fjdsfjadsfse",
                    "Janefdsfads Smith",
                    "Joefdsfjlkadsf Duncan",
                ],
                2: ["30", "25", "40"],
            }
        )
        annotation = TableAnnotation(
            print_type="Print 3",
            direction="in",
            col_headers=["name", "age"],
            page="opening",
        )
        result = add_columns_using_name_as_anchor(df, annotation)
        # Check that no columns were added
        self.assertEqual(len(result.columns), 2)
        pd.testing.assert_frame_equal(result, df)

    def test_low_name_score(self):
        # Test when name column score is too low
        df = pd.DataFrame(
            {
                1: ["J", "J", "J", "ho"],  # Very short names, low score
            }
        )
        annotation = TableAnnotation(
            print_type="Print 3",
            direction="in",
            col_headers=["name", "age"],
            page="opening",
        )
        result = add_columns_using_name_as_anchor(df, annotation)
        # Should return the original DataFrame
        pd.testing.assert_frame_equal(result, df)

    def test_name_not_in_annotation(self):
        # Test when 'name' is not found in annotation
        df = pd.DataFrame(
            {
                1: [
                    "John Do fjdsfjadsfse",
                    "Janefdsfads Smith",
                    "Joefdsfjlkadsf Duncan",
                ],
            }
        )
        annotation = TableAnnotation(
            print_type="Print 3",
            direction="in",
            col_headers=["parish", "age"],  # No 'name' column
            page="opening",
        )
        result = add_columns_using_name_as_anchor(df, annotation)
        # Should return the original DataFrame
        pd.testing.assert_frame_equal(result, df)

    def test_name_after_expected(self):
        # Test when actual name column position is after expected position
        df = pd.DataFrame(
            {
                1: ["1", "2", "3"],
                2: [
                    "John Do fjdsfjadsfse",
                    "Janefdsfads Smith",
                    "Joefdsfjlkadsf Duncan",
                ],
            }
        )
        annotation = TableAnnotation(
            print_type="Print 3",
            direction="in",
            col_headers=["name", "id", "age"],
            page="opening",
        )
        result = add_columns_using_name_as_anchor(df, annotation)
        # Should return the original DataFrame since name is at position 1 but should be at 0
        pd.testing.assert_frame_equal(result, df)


if __name__ == "__main__":
    # unittest.main()
    # suite = unittest.TestLoader().loadTestsFromTestCase(TestAddColumns)
    # unittest.TextTestRunner(verbosity=2).run(suite)

    suite = unittest.TestLoader().loadTestsFromTestCase(TestEmptyTableColMatch)
    unittest.TextTestRunner(verbosity=2).run(suite)
>>>>>>> 3849fc6c
<|MERGE_RESOLUTION|>--- conflicted
+++ resolved
@@ -43,13 +43,8 @@
 
     col = col.copy()
 
-<<<<<<< HEAD
-    # Change cells with "---" to NaN
-    col = col.replace("---", pd.NA)
-=======
     # Change cells with "" to NaN
     col = col.replace("", pd.NA)
->>>>>>> 3849fc6c
     # Drop every NaN, None and whitespace-only value
     col = col.dropna()
     col = col[col.str.strip() != ""]
@@ -95,15 +90,6 @@
             )
         return datatable
 
-<<<<<<< HEAD
-    # Identify completely empty columns (all values are "---")
-    # Should be a list of bools, True if the column is empty
-    empty_cols = df.apply(lambda x: all(x == "---"), axis=0).to_list()
-
-    # Get approximated name column id
-    name_col, name_certainty_score = get_name_column(df)
-    name_col = int(df.columns.get_loc(name_col))  # type: ignore
-=======
     # Identify completely empty columns (all values are "")
     # Should be a list of bools, True if the column is empty
     empty_cols = datatable.data.apply(lambda x: all(x == ""), axis=0).to_list()
@@ -111,7 +97,6 @@
     # Get approximated name column id
     name_col, name_certainty_score = get_name_column(datatable.get_text_df())
     name_col = int(datatable.data.columns.get_loc(name_col))  # type: ignore
->>>>>>> 3849fc6c
 
     # Skip if the name column score is too low
     if name_certainty_score < 2.0:
@@ -157,15 +142,9 @@
             break
 
     # Remove the empty columns from the DataFrame
-<<<<<<< HEAD
-    df = df.drop(df.columns[cols_to_remove], axis=1)
-
-    return df
-=======
     datatable.data = datatable.data.drop(datatable.data.columns[cols_to_remove], axis=1)
 
     return datatable
->>>>>>> 3849fc6c
 
 
 def add_columns_using_name_as_anchor(
@@ -184,13 +163,8 @@
         return datatable
 
     # Get approximated name column id
-<<<<<<< HEAD
-    name_col, _name_certainty_score = get_name_column(df)
-    name_col = int(df.columns.get_loc(name_col))  # type: ignore
-=======
     name_col, _name_certainty_score = get_name_column(datatable.get_text_df())
     name_col = int(datatable.data.columns.get_loc(name_col))  # type: ignore
->>>>>>> 3849fc6c
 
     # TODO currently it's just the median length of non-empty strings in the column, transform to a 0-1 range
     if _name_certainty_score < 2.0:
@@ -251,8 +225,6 @@
     return datatable
 
 
-<<<<<<< HEAD
-=======
 class TestEmptyTableColMatch(unittest.TestCase):
     def test_too_big(self):
         # Test case 1: Basic case with empty columns
@@ -293,7 +265,6 @@
         pd.testing.assert_frame_equal(result, expected)
 
 
->>>>>>> 3849fc6c
 class TestRemoveEmptyColumns(unittest.TestCase):
 
     def test_rem_from_left(self):
@@ -385,31 +356,18 @@
         result = remove_empty_columns_using_name_as_anchor(df, annotation, verbose=True)
         expected = pd.DataFrame(
             {
-<<<<<<< HEAD
-                2: [
-=======
                 3: [
->>>>>>> 3849fc6c
-                    "John Do fjdsfjadsfse",
-                    "Janefdsfads Smith",
-                    "Joefdsfjlkadsf Duncan",
-                ],
-<<<<<<< HEAD
-                3: ["---", "---", "---"],
-=======
+                    "John Do fjdsfjadsfse",
+                    "Janefdsfads Smith",
+                    "Joefdsfjlkadsf Duncan",
+                ],
                 4: ["30", "25", "40"],
->>>>>>> 3849fc6c
-            }
-        )
-        pd.testing.assert_frame_equal(result, expected)
-
-<<<<<<< HEAD
-    def test_rem_from_right(self):
-        # Test removing empty columns from the right side
-=======
+            }
+        )
+        pd.testing.assert_frame_equal(result, expected)
+
     def test_no_removal_needed(self):
         # Test when no columns need to be removed (exact number of columns)
->>>>>>> 3849fc6c
         df = pd.DataFrame(
             {
                 1: [
@@ -418,21 +376,6 @@
                     "Joefdsfjlkadsf Duncan",
                 ],
                 2: ["30", "25", "40"],
-<<<<<<< HEAD
-                3: ["---", "---", "---"],
-                4: ["---", "---", "---"],
-            }
-        )
-        annotation = PrintTableAnnotation(
-            print_type="Print 3",
-            direction="in",
-            number_of_columns=2,
-            col_headers=["name", "age"],
-            page="opening",
-        )
-        result = remove_empty_columns_using_name_as_anchor(df, annotation, verbose=True)
-        expected = pd.DataFrame(
-=======
             }
         )
         annotation = TableAnnotation(
@@ -492,7 +435,6 @@
     def test_add_to_left(self):
         # Test adding columns to the left side
         df = pd.DataFrame(
->>>>>>> 3849fc6c
             {
                 1: [
                     "John Do fjdsfjadsfse",
@@ -502,129 +444,9 @@
                 2: ["30", "25", "40"],
             }
         )
-<<<<<<< HEAD
-        pd.testing.assert_frame_equal(result, expected)
-
-    def test_rem_from_both_sides(self):
-        # Test removing empty columns from both sides
-        df = pd.DataFrame(
-            {
-                1: ["---", "---", "---"],
-                2: ["---", "---", "---"],
-                3: [
-                    "John Do fjdsfjadsfse",
-                    "Janefdsfads Smith",
-                    "Joefdsfjlkadsf Duncan",
-                ],
-                4: ["30", "25", "40"],
-                5: ["---", "---", "---"],
-            }
-        )
-        annotation = PrintTableAnnotation(
-            print_type="Print 3",
-            direction="in",
-            number_of_columns=2,
-            col_headers=["name", "age"],
-            page="opening",
-        )
-        result = remove_empty_columns_using_name_as_anchor(df, annotation, verbose=True)
-        expected = pd.DataFrame(
-            {
-                3: [
-                    "John Do fjdsfjadsfse",
-                    "Janefdsfads Smith",
-                    "Joefdsfjlkadsf Duncan",
-                ],
-                4: ["30", "25", "40"],
-            }
-        )
-        pd.testing.assert_frame_equal(result, expected)
-
-    def test_no_removal_needed(self):
-        # Test when no columns need to be removed (exact number of columns)
-        df = pd.DataFrame(
-            {
-                1: [
-                    "John Do fjdsfjadsfse",
-                    "Janefdsfads Smith",
-                    "Joefdsfjlkadsf Duncan",
-                ],
-                2: ["30", "25", "40"],
-            }
-        )
-        annotation = PrintTableAnnotation(
-            print_type="Print 3",
-            direction="in",
-            number_of_columns=2,
-            col_headers=["name", "age"],
-            page="opening",
-        )
-        expected = df.copy()
-        result = remove_empty_columns_using_name_as_anchor(df, annotation, verbose=True)
-        pd.testing.assert_frame_equal(result, expected)
-
-    def test_low_name_score(self):
-        # Test when name column score is too low
-        df = pd.DataFrame(
-            {
-                1: ["---", "---", "---", "---"],
-                2: ["J", "J", "J", "ho"],  # Very short names, low score
-                3: ["---", "---", "---", "---"],
-            }
-        )
-        annotation = PrintTableAnnotation(
-            print_type="Print 3",
-            direction="in",
-            number_of_columns=2,
-            col_headers=["name", "age"],
-            page="opening",
-        )
-        expected = df.copy()
-        result = remove_empty_columns_using_name_as_anchor(df, annotation, verbose=True)
-        pd.testing.assert_frame_equal(result, expected)
-
-    def test_name_not_in_annotation(self):
-        # Test when 'name' is not found in annotation
-        df = pd.DataFrame(
-            {
-                1: ["---", "---", "---"],
-                2: [
-                    "John Do fjdsfjadsfse",
-                    "Janefdsfads Smith",
-                    "Joefdsfjlkadsf Duncan",
-                ],
-                3: ["---", "---", "---"],
-            }
-        )
-        annotation = PrintTableAnnotation(
-            print_type="Print 3",
-            direction="in",
-            number_of_columns=2,
-            col_headers=["parish", "age"],  # No 'name' column
-            page="opening",
-        )
-        expected = df.copy()
-        result = remove_empty_columns_using_name_as_anchor(df, annotation, verbose=True)
-        pd.testing.assert_frame_equal(result, expected)
-
-
-class TestAddColumns(unittest.TestCase):
-    def test_add_to_left(self):
-        # Test adding columns to the left side
-        df = pd.DataFrame(
-            {
-                1: [
-                    "John Do fjdsfjadsfse",
-                    "Janefdsfads Smith",
-                    "Joefdsfjlkadsf Duncan",
-                ],
-                2: ["30", "25", "40"],
-            }
-        )
-        annotation = PrintTableAnnotation(
-            print_type="Print 3",
-            direction="in",
-            number_of_columns=3,
+        annotation = TableAnnotation(
+            print_type="Print 3",
+            direction="in",
             col_headers=["parish", "name", "age"],
             page="opening",
         )
@@ -647,10 +469,9 @@
                 ],
             }
         )
-        annotation = PrintTableAnnotation(
-            print_type="Print 3",
-            direction="in",
-            number_of_columns=2,
+        annotation = TableAnnotation(
+            print_type="Print 3",
+            direction="in",
             col_headers=["name", "age"],
             page="opening",
         )
@@ -674,10 +495,9 @@
                 2: ["30", "25", "40"],
             }
         )
-        annotation = PrintTableAnnotation(
-            print_type="Print 3",
-            direction="in",
-            number_of_columns=2,
+        annotation = TableAnnotation(
+            print_type="Print 3",
+            direction="in",
             col_headers=["name", "age"],
             page="opening",
         )
@@ -693,137 +513,6 @@
                 1: ["J", "J", "J", "ho"],  # Very short names, low score
             }
         )
-        annotation = PrintTableAnnotation(
-            print_type="Print 3",
-            direction="in",
-            number_of_columns=2,
-            col_headers=["name", "age"],
-            page="opening",
-        )
-        result = add_columns_using_name_as_anchor(df, annotation)
-        # Should return the original DataFrame
-        pd.testing.assert_frame_equal(result, df)
-
-    def test_name_not_in_annotation(self):
-        # Test when 'name' is not found in annotation
-        df = pd.DataFrame(
-            {
-                1: [
-                    "John Do fjdsfjadsfse",
-                    "Janefdsfads Smith",
-                    "Joefdsfjlkadsf Duncan",
-                ],
-            }
-        )
-        annotation = PrintTableAnnotation(
-            print_type="Print 3",
-            direction="in",
-            number_of_columns=2,
-            col_headers=["parish", "age"],  # No 'name' column
-            page="opening",
-        )
-        result = add_columns_using_name_as_anchor(df, annotation)
-        # Should return the original DataFrame
-        pd.testing.assert_frame_equal(result, df)
-
-    def test_name_after_expected(self):
-        # Test when actual name column position is after expected position
-        df = pd.DataFrame(
-            {
-                1: ["1", "2", "3"],
-                2: [
-                    "John Do fjdsfjadsfse",
-                    "Janefdsfads Smith",
-                    "Joefdsfjlkadsf Duncan",
-                ],
-            }
-        )
-        annotation = PrintTableAnnotation(
-            print_type="Print 3",
-            direction="in",
-            number_of_columns=3,
-            col_headers=["name", "id", "age"],
-            page="opening",
-        )
-        result = add_columns_using_name_as_anchor(df, annotation)
-        # Should return the original DataFrame since name is at position 1 but should be at 0
-        pd.testing.assert_frame_equal(result, df)
-
-
-if __name__ == "__main__":
-    unittest.main()
-    # suite = unittest.TestLoader().loadTestsFromTestCase(TestAddColumns)
-    # unittest.TextTestRunner(verbosity=2).run(suite)
-=======
-        annotation = TableAnnotation(
-            print_type="Print 3",
-            direction="in",
-            col_headers=["parish", "name", "age"],
-            page="opening",
-        )
-        result = add_columns_using_name_as_anchor(df, annotation)
-        # Check that we now have 3 columns
-        self.assertEqual(len(result.columns), 3)
-        # Check that the name column is in the correct position
-        self.assertEqual(result.iloc[0, 1], "John Do fjdsfjadsfse")
-        # Check that the age column is in the correct position
-        self.assertEqual(result.iloc[0, 2], "30")
-
-    def test_add_to_right(self):
-        # Test adding columns to the right side
-        df = pd.DataFrame(
-            {
-                1: [
-                    "John Do fjdsfjadsfse",
-                    "Janefdsfads Smith",
-                    "Joefdsfjlkadsf Duncan",
-                ],
-            }
-        )
-        annotation = TableAnnotation(
-            print_type="Print 3",
-            direction="in",
-            col_headers=["name", "age"],
-            page="opening",
-        )
-        result = add_columns_using_name_as_anchor(df, annotation)
-        # Check that we now have 2 columns
-        self.assertEqual(len(result.columns), 2)
-        # Check that the name column is in the correct position
-        self.assertEqual(result.iloc[0, 0], "John Do fjdsfjadsfse")
-        # Check that the added column is empty
-        self.assertEqual(result.iloc[0, 1], "")
-
-    def test_no_addition_needed(self):
-        # Test when no columns need to be added (exact number of columns)
-        df = pd.DataFrame(
-            {
-                1: [
-                    "John Do fjdsfjadsfse",
-                    "Janefdsfads Smith",
-                    "Joefdsfjlkadsf Duncan",
-                ],
-                2: ["30", "25", "40"],
-            }
-        )
-        annotation = TableAnnotation(
-            print_type="Print 3",
-            direction="in",
-            col_headers=["name", "age"],
-            page="opening",
-        )
-        result = add_columns_using_name_as_anchor(df, annotation)
-        # Check that no columns were added
-        self.assertEqual(len(result.columns), 2)
-        pd.testing.assert_frame_equal(result, df)
-
-    def test_low_name_score(self):
-        # Test when name column score is too low
-        df = pd.DataFrame(
-            {
-                1: ["J", "J", "J", "ho"],  # Very short names, low score
-            }
-        )
         annotation = TableAnnotation(
             print_type="Print 3",
             direction="in",
@@ -884,5 +573,4 @@
     # unittest.TextTestRunner(verbosity=2).run(suite)
 
     suite = unittest.TestLoader().loadTestsFromTestCase(TestEmptyTableColMatch)
-    unittest.TextTestRunner(verbosity=2).run(suite)
->>>>>>> 3849fc6c
+    unittest.TextTestRunner(verbosity=2).run(suite)