--- conflicted
+++ resolved
@@ -3,9 +3,6 @@
 
 __pycache__/
 test_zip_dir/
-<<<<<<< HEAD
-debug_output/
-=======
 debug_output/
 problem_sample/
 postprocess/debug/
@@ -13,5 +10,4 @@
 .env
 
 # temp excel files
-~$*.xlsx
->>>>>>> 3849fc6c
+~$*.xlsx